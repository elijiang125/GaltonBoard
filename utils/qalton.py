import pennylane as qml
from pennylane import numpy as np
from math import asin, sqrt


def triangular_number(n):
    """
    Computes the triangular number T_n
    """
    return int(n*(n + 1)/2)


def reset_qubit(idx: int, enable:bool = True) -> None:
    """
    Resets q_idx to |0>.
    Note: for hadamard quantum walk, cannot reset q0
    """
    if not enable:
        return

    # Mid-circuit measure
    m = qml.measure(idx)
    qml.cond(m, qml.PauliX)(idx)


def quantum_peg(peg_wires: list) -> None:
    """
    Apply operators to simulate the results of single peg.

    Takes a list with indices of exactly 4 wires.
    """
    # Control and input qubits
    q0 = peg_wires[0]  # Control
    q1 = peg_wires[1]  # Left
    q2 = peg_wires[2]  # Middle
    q3 = peg_wires[3]  # Right
    
    # Apply the operators
    qml.CSWAP(wires=[q0, q1, q2])
    qml.CNOT(wires=[q2, q0])
    qml.CSWAP(wires=[q0, q2, q3])

def peg_pair(control: int, left: int, mid: int) -> None:
    """
    A single CSWAP-CNOT pair
    """
    qml.CSWAP(wires=[control, left, mid])
    qml.CNOT(wires=[mid, control])

def level_pegs(qubits: list, phi_vals: list) -> None:
    """
    Applies all the quantum peg modules for a single level.
    Does this by taking triplets starting from the leftmost and moving to the right.
    Each triplet is used to represent the two possibilities for the ball (middle) to go through: left or right.
    """
    # Make sublists of input qubits' triplets
    q0 = qubits[0]
    qubits_triplets = [qubits[i:i + 3] for i in range(1, len(qubits) - 2, 2)]

    for tri_idx, triplet in enumerate(qubits_triplets):
        # Input qubits
        q1 = triplet[0]  # Left
        q2 = triplet[1]  # Middle - Ball
        q3 = triplet[2]  # Right

        # Apply the operators of a Quantum Peg
        quantum_peg(peg_wires=[q0, q1, q2, q3])

        # Return control qubit to original rotation
        if tri_idx + 1 < len(qubits_triplets):  # +1 is there because indices start at 0
            reset_qubit(0)  # Reset control qubit
            qml.RX(phi_vals[tri_idx], wires=[q0])


def build_galton_circuit(levels: int, num_shots: int, bias: int | float | list = 0.5, coherence: bool = False):
    """
    Simulate a Quantum Galton Board of specified levels.
    """
    num_pegs = triangular_number(levels - 1)
    num_wires = 2*levels
    dev = qml.device("default.qubit", wires=num_wires, shots=num_shots)
    
    qubits = list(range(num_wires))  # Local variable used in the inner function
    
    # Force the bias to a list to make it easier to work with single and multiple biases
    if isinstance(bias, float) or isinstance(bias, int):
        biases = [bias for i in range(num_pegs)]

    # Make sure that if multiple biases are provided, it matches the number needed for the levels specified
    elif len(bias) == num_pegs:
        print(f"{len(bias)} provided for {num_pegs} pegs")
        return

    # Compute angle(s) for the Rx gate
    phi_vals = [2*asin(sqrt(p)) for p in biases]

    @qml.qnode(dev)
    def circuit() -> np.ndarray:
        # Control and input qubits
        mid_idx = int(len(qubits)/2)
        q0 = qubits[0]  # Should always be 0, but for consistency let's keep it this way
        qb = qubits[mid_idx]  # Ball qubit
        h_count = 0 # Elizabeth: must keep track of the # of Hadamard gates implemented

        # Initial state
<<<<<<< HEAD
        qml.Hadamard(wires=[q0])  # Induce superposition
        h_count += 1 # Elizabeth: increment each H gate by 1
=======
        qml.RX(phi_vals[0], wires=[q0])  # Induce superposition
>>>>>>> ead9a77b
        qml.PauliX(wires=[qb])  # Start the ball in the middle

        quantum_peg([0, levels - 1, levels, levels + 1]) #Elizabeth: CSWAP + CNOT + CSWAP

        #Elizabeth: So must track indices for middle-section
        first_s = levels # control index for last CNOT of first section
        second_s = first_s + 1 # first target index for first CSWAP of the second section

        #--------------Okay so this is the middle section-------------

        if levels > 3:
            while h_count != levels - 2:
                h_count += 1
                reset_control_qubit()
                qml.Hadamard(wires=[0])
                print(f"We are now at the {h_count + 1}-th Hadamard!")
            
                # so this is that yellow part where we need exactly two CSWAP-CNOT pairs
                peg_pair(0, first_s-2, first_s-1)
                peg_pair(0, first_s-1, first_s)

                # okay now the green/red zone part this is going to suck
                firstCSWAP_index = second_s #cannot update this second_s, we need to use it to increement for above while loop

                while firstCSWAP_index > first_s:
                    qml.CSWAP(wires=[0, firstCSWAP_index, firstCSWAP_index + 1])
                    qml.CNOT(wires=[firstCSWAP_index, 0])
                    firstCSWAP_index -= 1
                    
                #Final CSWAP
                qml.CSWAP(wires=[0, first_s, first_s + 1])
                
                # now we do the increments and decrements for the next middle layer
                first_s -= 1
                second_s += 1
        # --------------Yay third section -------------------------------

        if levels > 2:
            reset_control_qubit()
            qml.Hadamard(wires=[0])

            for i in range(2 * (levels - 1) - 1):
                peg_pair(0, i+1, i+2)
            
            # last CSWAP
            qml.CSWAP(wires=[0, 2 * levels - 2, 2 * levels - 1])

        return qml.probs(wires=list(range(1, num_wires, 2)))
        # Let the ball fall through
        #for lvl in range(2, levels + 1):  # +1 to keep the range inclusive
            # Specify the qubits involved on the current level
            #side_wires = lvl - 1  # Number of wires needed to each side of the middle (ball) one
            #left_range = mid_idx - side_wires
            #right_range = mid_idx + side_wires + 1  # The +1 is there to make the slice inclusive on the right
            #level_qubits = [q0] + qubits[left_range:right_range]  
            
            # Account for all possibilities in the current level
<<<<<<< HEAD
            #level_pegs(level_qubits)

            # Reset the control qubit to |0> and apply Hadamard if there is a next level
            #if lvl < levels:
                #reset_control_qubit()
                #qml.Hadamard(wires=[q0])

    return circuit


def abstracted_galton_circuit(levels: int, num_shots: int, coin_gate,): #coin_gate is our gate (either H or Rx), so it'll be a function
    """
    Simulate a Standard OR Biased N-Level Quantum Board
    if coin_gate is H -> standard
    if coin_gate is Rx -> biased
    """
    num_wires = 2*levels
    # biased: here we must initialize our p & our theta values

    dev = qml.device("default.qubit", wires=num_wires, shots=num_shots)

    qubits = list(range(num_wires))  # Local variable used in the inner function

    @qml.qnode(dev)
    def circuit() -> np.ndarray:
        # Control and input qubits
        mid_idx = int(len(qubits)/2)
        q0 = qubits[0] 
        qb = qubits[mid_idx]  
        gate_count = 0 # counting # of coin gates

        # First Section
        coin_gate()
        gate_count += 1 
        qml.PauliX(wires=[qb])

        quantum_peg([0, levels - 1, levels, levels + 1])

        first_s = levels 
        second_s = first_s + 1 

        #--------------Middle Section-------------

        if levels > 3:
            while gate_count != levels - 2:
                gate_count += 1
                reset_control_qubit()
                coin_gate()
                print(f"We are now at the {gate_count + 1}-th Hadamard!")
            
                # Two CSWAP-CNOT pairs
                peg_pair(0, first_s-2, first_s-1)
                peg_pair(0, first_s-1, first_s)

                # Keep track of index for loop
                firstCSWAP_index = second_s 

                while firstCSWAP_index > first_s:
                    qml.CSWAP(wires=[0, firstCSWAP_index, firstCSWAP_index + 1])
                    qml.CNOT(wires=[firstCSWAP_index, 0])
                    firstCSWAP_index -= 1
                    
                #Final CSWAP
                qml.CSWAP(wires=[0, first_s, first_s + 1])
                
                # Increments and decrements for the next middle layer
                first_s -= 1
                second_s += 1
        # --------------Third Section -------------------------------

        if levels > 2:
            reset_control_qubit()
            coin_gate()

            for i in range(2 * (levels - 1) - 1):
                peg_pair(0, i+1, i+2)
            
            # last CSWAP
            qml.CSWAP(wires=[0, 2 * levels - 2, 2 * levels - 1])
=======
            Rx_needed = lvl - 2  # Number of Rx gates needed within the current level (# of spaces between pegs)
            Rx_used = triangular_number(Rx_needed) + 1  # Number of Rx gates used so far
            level_phi_vals = phi_vals[Rx_used:Rx_used + Rx_needed]
            level_pegs(level_qubits, level_phi_vals)

            # Add leftover rotation for the final triplet and reset
            if lvl >= 3:
                # Draw a barrier for visualization
                qml.Barrier()

                # Start and end positions for range that gets us the triplets at the end that we need
                # For lvl = 3, we need 1 triplet at the end of the qubits list (left to right of the circuit)
                # For lvl = 4, we need 2 triplets at the end of the list, and so on...
                start_pos = len(level_qubits) - 2*lvl + 3  # len(level_qubits) - 1 - 2(lvl - 2)
                end_pos = len(level_qubits) - 2

                # Get the last lvl-2 level qubits' triplets
                for idx in range(start_pos, end_pos, 2):
                    # Slice the triplet
                    triplet = level_qubits[idx:idx + 3]

                    # Take the left(upper) and middle qubits on each selected triplet to apply CNOTs
                    q1 = triplet[0]  # Left
                    q2 = triplet[1]  # Middle

                    qml.CNOT(wires=[q2, q1])
                    reset_qubit(q2)
            
            # Reset the control qubit to |0> and apply Rx if there is a next level
            if lvl < levels:
                reset_qubit(0, enable = not coherence)  # Reset control qubit
                qml.RX(phi_vals[Rx_used + Rx_needed], wires=[q0])
>>>>>>> ead9a77b

        return qml.probs(wires=list(range(1, num_wires, 2)))

    return circuit
<|MERGE_RESOLUTION|>--- conflicted
+++ resolved
@@ -40,12 +40,6 @@
     qml.CNOT(wires=[q2, q0])
     qml.CSWAP(wires=[q0, q2, q3])
 
-def peg_pair(control: int, left: int, mid: int) -> None:
-    """
-    A single CSWAP-CNOT pair
-    """
-    qml.CSWAP(wires=[control, left, mid])
-    qml.CNOT(wires=[mid, control])
 
 def level_pegs(qubits: list, phi_vals: list) -> None:
     """
@@ -100,153 +94,20 @@
         mid_idx = int(len(qubits)/2)
         q0 = qubits[0]  # Should always be 0, but for consistency let's keep it this way
         qb = qubits[mid_idx]  # Ball qubit
-        h_count = 0 # Elizabeth: must keep track of the # of Hadamard gates implemented
 
         # Initial state
-<<<<<<< HEAD
-        qml.Hadamard(wires=[q0])  # Induce superposition
-        h_count += 1 # Elizabeth: increment each H gate by 1
-=======
         qml.RX(phi_vals[0], wires=[q0])  # Induce superposition
->>>>>>> ead9a77b
         qml.PauliX(wires=[qb])  # Start the ball in the middle
 
-        quantum_peg([0, levels - 1, levels, levels + 1]) #Elizabeth: CSWAP + CNOT + CSWAP
-
-        #Elizabeth: So must track indices for middle-section
-        first_s = levels # control index for last CNOT of first section
-        second_s = first_s + 1 # first target index for first CSWAP of the second section
-
-        #--------------Okay so this is the middle section-------------
-
-        if levels > 3:
-            while h_count != levels - 2:
-                h_count += 1
-                reset_control_qubit()
-                qml.Hadamard(wires=[0])
-                print(f"We are now at the {h_count + 1}-th Hadamard!")
-            
-                # so this is that yellow part where we need exactly two CSWAP-CNOT pairs
-                peg_pair(0, first_s-2, first_s-1)
-                peg_pair(0, first_s-1, first_s)
-
-                # okay now the green/red zone part this is going to suck
-                firstCSWAP_index = second_s #cannot update this second_s, we need to use it to increement for above while loop
-
-                while firstCSWAP_index > first_s:
-                    qml.CSWAP(wires=[0, firstCSWAP_index, firstCSWAP_index + 1])
-                    qml.CNOT(wires=[firstCSWAP_index, 0])
-                    firstCSWAP_index -= 1
-                    
-                #Final CSWAP
-                qml.CSWAP(wires=[0, first_s, first_s + 1])
-                
-                # now we do the increments and decrements for the next middle layer
-                first_s -= 1
-                second_s += 1
-        # --------------Yay third section -------------------------------
-
-        if levels > 2:
-            reset_control_qubit()
-            qml.Hadamard(wires=[0])
-
-            for i in range(2 * (levels - 1) - 1):
-                peg_pair(0, i+1, i+2)
-            
-            # last CSWAP
-            qml.CSWAP(wires=[0, 2 * levels - 2, 2 * levels - 1])
-
-        return qml.probs(wires=list(range(1, num_wires, 2)))
         # Let the ball fall through
-        #for lvl in range(2, levels + 1):  # +1 to keep the range inclusive
+        for lvl in range(2, levels + 1):  # +1 to keep the range inclusive
             # Specify the qubits involved on the current level
-            #side_wires = lvl - 1  # Number of wires needed to each side of the middle (ball) one
-            #left_range = mid_idx - side_wires
-            #right_range = mid_idx + side_wires + 1  # The +1 is there to make the slice inclusive on the right
-            #level_qubits = [q0] + qubits[left_range:right_range]  
+            side_wires = lvl - 1  # Number of wires needed to each side of the middle (ball) one
+            left_range = mid_idx - side_wires
+            right_range = mid_idx + side_wires + 1  # The +1 is there to make the slice inclusive on the right
+            level_qubits = [q0] + qubits[left_range:right_range]  
             
             # Account for all possibilities in the current level
-<<<<<<< HEAD
-            #level_pegs(level_qubits)
-
-            # Reset the control qubit to |0> and apply Hadamard if there is a next level
-            #if lvl < levels:
-                #reset_control_qubit()
-                #qml.Hadamard(wires=[q0])
-
-    return circuit
-
-
-def abstracted_galton_circuit(levels: int, num_shots: int, coin_gate,): #coin_gate is our gate (either H or Rx), so it'll be a function
-    """
-    Simulate a Standard OR Biased N-Level Quantum Board
-    if coin_gate is H -> standard
-    if coin_gate is Rx -> biased
-    """
-    num_wires = 2*levels
-    # biased: here we must initialize our p & our theta values
-
-    dev = qml.device("default.qubit", wires=num_wires, shots=num_shots)
-
-    qubits = list(range(num_wires))  # Local variable used in the inner function
-
-    @qml.qnode(dev)
-    def circuit() -> np.ndarray:
-        # Control and input qubits
-        mid_idx = int(len(qubits)/2)
-        q0 = qubits[0] 
-        qb = qubits[mid_idx]  
-        gate_count = 0 # counting # of coin gates
-
-        # First Section
-        coin_gate()
-        gate_count += 1 
-        qml.PauliX(wires=[qb])
-
-        quantum_peg([0, levels - 1, levels, levels + 1])
-
-        first_s = levels 
-        second_s = first_s + 1 
-
-        #--------------Middle Section-------------
-
-        if levels > 3:
-            while gate_count != levels - 2:
-                gate_count += 1
-                reset_control_qubit()
-                coin_gate()
-                print(f"We are now at the {gate_count + 1}-th Hadamard!")
-            
-                # Two CSWAP-CNOT pairs
-                peg_pair(0, first_s-2, first_s-1)
-                peg_pair(0, first_s-1, first_s)
-
-                # Keep track of index for loop
-                firstCSWAP_index = second_s 
-
-                while firstCSWAP_index > first_s:
-                    qml.CSWAP(wires=[0, firstCSWAP_index, firstCSWAP_index + 1])
-                    qml.CNOT(wires=[firstCSWAP_index, 0])
-                    firstCSWAP_index -= 1
-                    
-                #Final CSWAP
-                qml.CSWAP(wires=[0, first_s, first_s + 1])
-                
-                # Increments and decrements for the next middle layer
-                first_s -= 1
-                second_s += 1
-        # --------------Third Section -------------------------------
-
-        if levels > 2:
-            reset_control_qubit()
-            coin_gate()
-
-            for i in range(2 * (levels - 1) - 1):
-                peg_pair(0, i+1, i+2)
-            
-            # last CSWAP
-            qml.CSWAP(wires=[0, 2 * levels - 2, 2 * levels - 1])
-=======
             Rx_needed = lvl - 2  # Number of Rx gates needed within the current level (# of spaces between pegs)
             Rx_used = triangular_number(Rx_needed) + 1  # Number of Rx gates used so far
             level_phi_vals = phi_vals[Rx_used:Rx_used + Rx_needed]
@@ -279,7 +140,6 @@
             if lvl < levels:
                 reset_qubit(0, enable = not coherence)  # Reset control qubit
                 qml.RX(phi_vals[Rx_used + Rx_needed], wires=[q0])
->>>>>>> ead9a77b
 
         return qml.probs(wires=list(range(1, num_wires, 2)))
 
